--- conflicted
+++ resolved
@@ -23,7 +23,6 @@
 } from 'lucide-react';
 import { useNavigate } from 'react-router-dom';
 import { apiService } from '../services/api';
-<<<<<<< HEAD
 import {
   generateId,
   formatMessage,
@@ -36,11 +35,6 @@
   THEMES,
   MAX_MESSAGES,
 } from '../utils';
-=======
-import ConnectionStatus from '../components/ConnectionStatus';
-import { useNotification } from '../components/NotificationProvider';
-import { generateId, formatMessage, playAudio, stopAudio, pauseAudio, resumeAudio, storage, STORAGE_KEYS, THEMES, MAX_MESSAGES } from '../utils';
->>>>>>> f73d46ff
 import type {
   Message,
   AppState,
@@ -344,55 +338,6 @@
         updateState({ status: 'error' });
         setTimeout(() => updateState({ status: 'idle' }), 2000);
       }
-<<<<<<< HEAD
-    },
-    [addMessage, appState.isMuted, updateState]
-  );
-
-  // Text-to-speech
-  const generateSpeech = useCallback(
-    async (text: string, messageId: string) => {
-      try {
-        updateState({ status: 'speaking', isSpeaking: true });
-
-        const response = await apiService.generateSpeech({
-          text,
-          voice_id: 'en-US-terrell',
-        });
-
-        if (response.audio_url) {
-          setAppState(prev => ({
-            ...prev,
-            messages: prev.messages.map(msg =>
-              msg.id === messageId ? { ...msg, audioUrl: response.audio_url } : msg
-            ),
-          }));
-
-          if (!appState.isMuted) {
-            const audio = await playAudio(response.audio_url);
-            updateState({ currentAudio: audio, currentAudioUrl: response.audio_url });
-
-            audio.onended = () => {
-              updateState({
-                isSpeaking: false,
-                status: 'idle',
-                currentAudio: undefined,
-                currentAudioUrl: undefined,
-                isPaused: false,
-              });
-            };
-
-            audio.onerror = () => {
-              updateState({
-                isSpeaking: false,
-                status: 'idle',
-                currentAudio: undefined,
-                currentAudioUrl: undefined,
-                isPaused: false,
-              });
-            };
-          }
-=======
 
       // Default AI response
       const response = await apiService.getGeminiResponse({ text: userText });
@@ -485,17 +430,11 @@
           updateState({ isSpeaking: false, status: 'idle' });
         } else {
           throw new Error('No audio URL received');
->>>>>>> f73d46ff
         }
       } catch (error) {
         console.error('Speech generation error:', error);
         updateState({ isSpeaking: false, status: 'idle' });
       }
-<<<<<<< HEAD
-    },
-    [updateState, appState.isMuted]
-  );
-=======
     } catch (error: any) {
       console.error('Speech generation error:', error);
       
@@ -516,8 +455,6 @@
       updateState({ isSpeaking: false, status: 'idle' });
     }
   }, [updateState, appState.isMuted, addNotification]);
-
->>>>>>> f73d46ff
 
   // State for tracking which medication is being edited
   const [editingMedicationId, setEditingMedicationId] = useState<string | null>(null);
@@ -551,19 +488,12 @@
             med.id === editingMedicationId ? updatedMedication : med
           ),
         }));
-<<<<<<< HEAD
-        addMessage(
-          `Updated medication: ${updatedMedication.name} ${updatedMedication.dosage} at ${updatedMedication.time}`,
-          false
-        );
-=======
         addMessage(`Updated medication: ${updatedMedication.name} ${updatedMedication.dosage} at ${updatedMedication.time}`, false);
         addNotification({
           type: 'success',
           title: 'Medication Updated',
           message: `${updatedMedication.name} has been updated successfully.`
         });
->>>>>>> f73d46ff
         setEditingMedicationId(null);
       } else {
         // Add new medication
@@ -572,19 +502,12 @@
           ...prev,
           medications: [...prev.medications, medication],
         }));
-<<<<<<< HEAD
-        addMessage(
-          `Added medication: ${medication.name} ${medication.dosage} at ${medication.time}`,
-          false
-        );
-=======
         addMessage(`Added medication: ${medication.name} ${medication.dosage} at ${medication.time}`, false);
         addNotification({
           type: 'success',
           title: 'Medication Added',
           message: `${medication.name} has been added to your medication list.`
         });
->>>>>>> f73d46ff
       }
 
       setNewMedication({ name: '', dosage: '', frequency: 'Once daily', time: '08:00' });
@@ -654,25 +577,6 @@
         return;
       }
 
-<<<<<<< HEAD
-      try {
-        await apiService.deleteMedication(medicationId);
-        setAppState(prev => ({
-          ...prev,
-          medications: prev.medications.filter(med => med.id !== medicationId),
-          reminders: prev.reminders.filter(reminder => reminder.medicationId !== medicationId),
-        }));
-        addMessage('Medication and associated reminders deleted successfully', false);
-        // Refresh data to ensure consistency
-        await loadData();
-      } catch (error) {
-        console.error('Failed to delete medication:', error);
-        addMessage('Failed to delete medication. Please try again.', false);
-      }
-    },
-    [addMessage, loadData]
-  );
-=======
     try {
       await apiService.deleteMedication(medicationId);
       setAppState(prev => ({
@@ -707,7 +611,6 @@
       }
     }
   }, [addMessage, loadData, addNotification]);
->>>>>>> f73d46ff
 
   // Symptom checking
   const checkSymptoms = useCallback(async () => {
@@ -727,12 +630,8 @@
       // Add a message to the chat as well
       const summaryMessage = `📋 Symptom Analysis Complete for: "${symptomCheck.symptoms}"\n\nCheck the Health Monitoring tab for detailed results.`;
       addMessage(summaryMessage, false);
-<<<<<<< HEAD
-    } catch (error) {
-=======
 
     } catch (error: any) {
->>>>>>> f73d46ff
       console.error('Symptom check error:', error);
       
       if (error.message?.includes('Supabase')) {
@@ -879,16 +778,6 @@
     storage.set(STORAGE_KEYS.THEME, newTheme);
   }, [appState.isDarkMode, updateState]);
 
-<<<<<<< HEAD
-  const handleClearChat = useCallback(() => {
-    if (window.confirm('Clear chat history?')) {
-      updateState({ messages: [] });
-      storage.remove(STORAGE_KEYS.MESSAGES);
-    }
-  }, [updateState]);
-
-=======
->>>>>>> f73d46ff
   // Cleanup
   useEffect(() => {
     return () => {
@@ -1259,137 +1148,6 @@
                 }}
                 className="flex-1 overflow-y-auto mb-6 custom-scrollbar"
               >
-<<<<<<< HEAD
-                <div className="space-y-4">
-                  {appState.messages.length > 0 ? (
-                    appState.messages.map((message, index) => (
-                      <motion.div
-                        key={message.id}
-                        initial={{ opacity: 0, y: 10, scale: 0.95 }}
-                        animate={{ opacity: 1, y: 0, scale: 1 }}
-                        transition={{
-                          type: 'spring',
-                          stiffness: 400,
-                          damping: 25,
-                          delay: index * 0.05,
-                        }}
-                        className={`flex ${message.isUser ? 'justify-end' : 'justify-start'}`}
-                      >
-                        <motion.div
-                          whileHover={{ scale: 1.02, y: -2 }}
-                          className={`max-w-[80%] rounded-2xl px-6 py-4 shadow-lg backdrop-blur-sm border transition-all ${message.isUser ? 'bg-gradient-to-br from-blue-500 to-blue-600 text-white border-blue-400/30' : 'bg-white/95 dark:bg-slate-800/95 text-gray-800 dark:text-gray-200 border-gray-200/50 dark:border-slate-700/50'}`}
-                        >
-                          <p className="text-sm leading-relaxed whitespace-pre-wrap break-words">
-                            {message.text}
-                          </p>
-                          <div className="flex items-center justify-between mt-3 gap-3">
-                            <span
-                              className={`text-xs opacity-75 font-medium ${message.isUser ? 'text-blue-100' : 'text-gray-500 dark:text-gray-400'}`}
-                            >
-                              {new Date(message.timestamp).toLocaleTimeString([], {
-                                hour: '2-digit',
-                                minute: '2-digit',
-                              })}
-                            </span>
-                            {!message.isUser && message.audioUrl && !appState.isMuted && (
-                              <div className="flex items-center gap-2">
-                                <motion.button
-                                  whileHover={{ scale: 1.15 }}
-                                  whileTap={{ scale: 0.9 }}
-                                  onClick={() => {
-                                    const isCurrentMessage =
-                                      appState.currentAudioUrl === message.audioUrl;
-                                    if (appState.isPaused && isCurrentMessage) {
-                                      handlePauseResumeAudio();
-                                    } else if (appState.isSpeaking && isCurrentMessage) {
-                                      handlePauseResumeAudio();
-                                    } else {
-                                      handlePlayAudio(message.audioUrl!);
-                                    }
-                                  }}
-                                  className={`p-2 rounded-full text-white transition-colors shadow-lg hover:shadow-xl ${
-                                    appState.currentAudioUrl === message.audioUrl &&
-                                    appState.isPaused
-                                      ? 'bg-yellow-500 hover:bg-yellow-600'
-                                      : appState.currentAudioUrl === message.audioUrl &&
-                                          appState.isSpeaking
-                                        ? 'bg-purple-500 hover:bg-purple-600'
-                                        : 'bg-blue-500 hover:bg-blue-600'
-                                  }`}
-                                  title={
-                                    appState.currentAudioUrl === message.audioUrl &&
-                                    appState.isPaused
-                                      ? 'Resume audio'
-                                      : appState.currentAudioUrl === message.audioUrl &&
-                                          appState.isSpeaking
-                                        ? 'Pause audio'
-                                        : 'Play audio response'
-                                  }
-                                >
-                                  {appState.currentAudioUrl === message.audioUrl &&
-                                  appState.isPaused ? (
-                                    <Play className="w-4 h-4" />
-                                  ) : appState.currentAudioUrl === message.audioUrl &&
-                                    appState.isSpeaking ? (
-                                    <motion.div
-                                      animate={{ scale: [1, 1.1, 1] }}
-                                      transition={{ duration: 0.8, repeat: Infinity }}
-                                    >
-                                      <Pause className="w-4 h-4" />
-                                    </motion.div>
-                                  ) : (
-                                    <Volume2 className="w-4 h-4" />
-                                  )}
-                                </motion.button>
-                                {appState.currentAudioUrl === message.audioUrl &&
-                                  (appState.isSpeaking || appState.isPaused) && (
-                                    <motion.button
-                                      initial={{ scale: 0, opacity: 0 }}
-                                      animate={{ scale: 1, opacity: 1 }}
-                                      exit={{ scale: 0, opacity: 0 }}
-                                      whileHover={{ scale: 1.1 }}
-                                      whileTap={{ scale: 0.9 }}
-                                      onClick={handleStopAudio}
-                                      className="p-1.5 rounded-full bg-red-500 hover:bg-red-600 text-white transition-colors shadow-lg hover:shadow-xl"
-                                      title="Stop audio"
-                                    >
-                                      <Square className="w-3 h-3" />
-                                    </motion.button>
-                                  )}
-                              </div>
-                            )}
-                          </div>
-                        </motion.div>
-                      </motion.div>
-                    ))
-                  ) : (
-                    <div className="flex flex-col items-center justify-center h-full text-center py-12">
-                      <Bot className="w-16 h-16  mb-4 opacity-80 text-blue-700 dark:text-blue-300" />
-                      <p className="text-gray-500 dark:text-gray-400">
-                        Hi there! I'm Ava, your health assistant. How can I help you today?
-                      </p>
-                    </div>
-                  )}
-                </div>
-              </div>
-
-              {/* Voice Interface */}
-              <div className="flex flex-col items-center">
-                <VoiceInterface
-                  onStartListening={startListening}
-                  onStopListening={stopListening}
-                  onPauseAudio={handlePauseResumeAudio}
-                  onResumeAudio={handlePauseResumeAudio}
-                  isDisabled={appState.status === 'error'}
-                  isListening={appState.isListening}
-                  isSpeaking={appState.isSpeaking}
-                  isPaused={appState.isPaused}
-                  status={appState.status}
-                />
-                <StatusIndicator status={appState.status} />
-              </div>
-            </motion.section>
-=======
                 <motion.div
                   whileHover={{ scale: 1.02, y: -2 }}
                   className={`max-w-[80%] rounded-2xl px-6 py-4 shadow-lg backdrop-blur-sm border transition-all ${message.isUser ? 'bg-gradient-to-br from-blue-500 to-blue-600 text-white border-blue-400/30' : 'bg-white/95 dark:bg-slate-800/95 text-gray-800 dark:text-gray-200 border-gray-200/50 dark:border-slate-700/50'}`}
@@ -1479,7 +1237,6 @@
               <Bot className="w-16 h-16  mb-4 opacity-80 text-blue-700 dark:text-blue-300" />
               <p className="text-gray-500 dark:text-gray-400">Hi there! I'm Ava, your health assistant. How can I help you today?</p>
             </div>
->>>>>>> f73d46ff
           )}
         </AnimatePresence>
 
